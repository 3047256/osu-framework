--- conflicted
+++ resolved
@@ -413,7 +413,38 @@
         }
 
         [Test]
-<<<<<<< HEAD
+        public void TestPopoverCleanupOnTargetHide()
+        {
+            DrawableWithPopover target = null;
+
+            AddStep("add button", () => popoverContainer.Child = target = new DrawableWithPopover
+            {
+                Width = 200,
+                Height = 30,
+                Anchor = Anchor.Centre,
+                Origin = Anchor.Centre,
+                Text = "open",
+                CreateContent = _ => new BasicPopover
+                {
+                    Child = new SpriteText
+                    {
+                        Text = "This popover should be cleaned up when its button is hidden",
+                    }
+                }
+            });
+
+            AddStep("click button", () =>
+            {
+                InputManager.MoveMouseTo(target);
+                InputManager.Click(MouseButton.Left);
+            });
+            AddAssert("popover created", () => this.ChildrenOfType<Popover>().Any());
+
+            AddStep("hide button", () => target.Hide());
+            AddUntilStep("no popover present", () => !this.ChildrenOfType<Popover>().Any());
+        }
+
+        [Test]
         public void TestPopoverEventHandling()
         {
             EventHandlingContainer eventHandlingContainer = null;
@@ -435,24 +466,6 @@
                         {
                             Text = "This popover should be handle hover and click events",
                         }
-=======
-        public void TestPopoverCleanupOnTargetHide()
-        {
-            DrawableWithPopover target = null;
-
-            AddStep("add button", () => popoverContainer.Child = target = new DrawableWithPopover
-            {
-                Width = 200,
-                Height = 30,
-                Anchor = Anchor.Centre,
-                Origin = Anchor.Centre,
-                Text = "open",
-                CreateContent = _ => new BasicPopover
-                {
-                    Child = new SpriteText
-                    {
-                        Text = "This popover should be cleaned up when its button is hidden",
->>>>>>> 3e6f5cfa
                     }
                 }
             });
@@ -464,7 +477,6 @@
             });
             AddAssert("popover created", () => this.ChildrenOfType<Popover>().Any());
 
-<<<<<<< HEAD
             AddStep("mouse over popover", () =>
             {
                 eventHandlingContainer.Reset();
@@ -474,10 +486,6 @@
 
             AddStep("click on popover", () => InputManager.Click(MouseButton.Left));
             AddAssert("container did not receive click", () => !eventHandlingContainer.ClickReceived);
-=======
-            AddStep("hide button", () => target.Hide());
-            AddUntilStep("no popover present", () => !this.ChildrenOfType<Popover>().Any());
->>>>>>> 3e6f5cfa
         }
 
         private void createContent(Func<DrawableWithPopover, Popover> creationFunc)
