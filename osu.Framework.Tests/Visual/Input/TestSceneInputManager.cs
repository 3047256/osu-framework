﻿// Copyright (c) ppy Pty Ltd <contact@ppy.sh>. Licensed under the MIT Licence.
// See the LICENCE file in the repository root for full licence text.

using System.Linq;
using osu.Framework.Allocation;
using osu.Framework.Configuration;
using osu.Framework.Graphics;
using osu.Framework.Graphics.Containers;
using osu.Framework.Graphics.Shapes;
using osu.Framework.Graphics.Sprites;
using osu.Framework.Input;
using osu.Framework.Input.Events;
using osu.Framework.Platform;
<<<<<<< HEAD
using osu.Framework.Platform.Windows;
=======
using osu.Framework.Input.Handlers.Mouse;
>>>>>>> 5d17037c
using osuTK;
using osuTK.Graphics;

namespace osu.Framework.Tests.Visual.Input
{
    public class TestSceneInputManager : FrameworkTestScene
    {
        public TestSceneInputManager()
        {
            Add(new Container
            {
                RelativeSizeAxes = Axes.Both,
                Size = new Vector2(1),
                Children = new Drawable[]
                {
                    new Container
                    {
                        RelativeSizeAxes = Axes.Both,
                        RelativePositionAxes = Axes.Both,
                        Position = new Vector2(0, -0.1f),
                        Size = new Vector2(0.7f, 0.8f),
                        Anchor = Anchor.Centre,
                        Origin = Anchor.Centre,
                        Child = new ContainingInputManagerStatusText(),
                    },
                    new Container
                    {
                        RelativeSizeAxes = Axes.Both,
                        Anchor = Anchor.Centre,
                        Size = new Vector2(0.7f, 0.1f),
                    },
                    new PassThroughInputManager
                    {
                        RelativeSizeAxes = Axes.Both,
                        RelativePositionAxes = Axes.Both,
                        Position = new Vector2(0, 0.1f),
                        Size = new Vector2(0.7f, 0.5f),
                        Anchor = Anchor.Centre,
                        Origin = Anchor.Centre,
                        Child = new ContainingInputManagerStatusText(),
                    }
                }
            });
        }

        public class SmallText : SpriteText
        {
            public SmallText()
            {
                Font = new FontUsage(size: 20);
            }
        }

        public class ContainingInputManagerStatusText : Container
        {
            private readonly SpriteText inputManagerStatus,
                                        mouseStatus,
                                        keyboardStatus,
                                        joystickStatus,
                                        onMouseDownStatus,
                                        onMouseUpStatus,
                                        onMouseMoveStatus,
                                        onScrollStatus,
                                        onHoverStatus;

            public ContainingInputManagerStatusText()
            {
                RelativeSizeAxes = Axes.Both;
                Children = new Drawable[]
                {
                    new Box
                    {
                        RelativeSizeAxes = Axes.Both,
                        Colour = new Color4(1, 1, 1, 0.2f),
                    },
                    new FillFlowContainer
                    {
                        RelativeSizeAxes = Axes.Both,
                        Direction = FillDirection.Vertical,
                        Children = new Drawable[]
                        {
                            inputManagerStatus = new SmallText(),
                            mouseStatus = new SmallText(),
                            keyboardStatus = new SmallText(),
                            joystickStatus = new SmallText(),
                            onMouseDownStatus = new SmallText { Text = "OnMouseDown 0" },
                            onMouseUpStatus = new SmallText { Text = "OnMouseUp 0" },
                            onMouseMoveStatus = new SmallText { Text = "OnMouseMove 0" },
                            onScrollStatus = new SmallText { Text = "OnScroll 0" },
                            onHoverStatus = new SmallText { Text = "OnHover 0" },
                        }
                    }
                };
            }

            protected override void Update()
            {
                var inputManager = GetContainingInputManager();
                var currentState = inputManager.CurrentState;
                var mouse = currentState.Mouse;
                inputManagerStatus.Text = $"{inputManager}";
                mouseStatus.Text = $"Mouse: {mouse.Position} {mouse.Scroll} " + string.Join(' ', mouse.Buttons);
                keyboardStatus.Text = "Keyboard: " + string.Join(' ', currentState.Keyboard.Keys);
                joystickStatus.Text = "Joystick: " + string.Join(' ', currentState.Joystick.Buttons);
                base.Update();
            }

            public int MouseDownCount;

            protected override bool OnMouseDown(MouseDownEvent e)
            {
                ++MouseDownCount;
                onMouseDownStatus.Text = $"OnMouseDown {MouseDownCount}: Position={e.MousePosition}";
                return true;
            }

            public int MouseUpCount;

            protected override void OnMouseUp(MouseUpEvent e)
            {
                ++MouseUpCount;
                onMouseUpStatus.Text = $"OnMouseUp {MouseUpCount}: Position={e.MousePosition}, MouseDownPosition={e.MouseDownPosition}";
                base.OnMouseUp(e);
            }

            public int MouseMoveCount;

            protected override bool OnMouseMove(MouseMoveEvent e)
            {
                ++MouseMoveCount;
                onMouseMoveStatus.Text = $"OnMouseMove {MouseMoveCount}: Position={e.MousePosition}, Delta={e.Delta}";
                return base.OnMouseMove(e);
            }

            public int ScrollCount;

            protected override bool OnScroll(ScrollEvent e)
            {
                ++ScrollCount;
                onScrollStatus.Text = $"OnScroll {ScrollCount}: ScrollDelta={e.ScrollDelta}, IsPrecise={e.IsPrecise}";
                return base.OnScroll(e);
            }

            public int HoverCount;

            protected override bool OnHover(HoverEvent e)
            {
                ++HoverCount;
                onHoverStatus.Text = $"OnHover {HoverCount}: Position={e.MousePosition}";
                return base.OnHover(e);
            }

            protected override bool OnClick(ClickEvent e)
            {
                this.MoveToOffset(new Vector2(100, 0)).Then().MoveToOffset(new Vector2(-100, 0), 1000, Easing.In);
                return true;
            }
        }

        [Resolved]
        private FrameworkConfigManager config { get; set; }

        [Resolved]
        private GameHost host { get; set; }

        [BackgroundDependencyLoader]
        private void load()
        {
            AddSliderStep("Cursor sensivity", 0.5, 5, 1, setCursorSensivityConfig);
            setCursorSensivityConfig(1);
            AddToggleStep("Toggle relative mode", setRelativeMode);
            AddToggleStep("Toggle ConfineMouseMode", setConfineMouseModeConfig);

            setRelativeMode(false);
            setConfineMouseModeConfig(false);
            AddStep("Reset handlers", () => host.ResetInputHandlers());
<<<<<<< HEAD
=======
        }

        private void setCursorSensivityConfig(double sensitivity)
        {
            var mouseHandler = getMouseHandler();

            if (mouseHandler == null)
                return;

            mouseHandler.Sensitivity.Value = sensitivity;
>>>>>>> 5d17037c
        }

        private void setRelativeMode(bool enabled)
        {
            var mouseHandler = getMouseHandler();

            if (mouseHandler == null)
                return;

            mouseHandler.UseRelativeMode = enabled;
        }

        private MouseHandler getMouseHandler()
        {
            return host.AvailableInputHandlers.OfType<MouseHandler>().FirstOrDefault();
        }

        private void setConfineMouseModeConfig(bool enabled)
        {
            config.Set(FrameworkSetting.ConfineMouseMode, enabled ? ConfineMouseMode.Always : ConfineMouseMode.Fullscreen);
        }
    }
}<|MERGE_RESOLUTION|>--- conflicted
+++ resolved
@@ -11,11 +11,7 @@
 using osu.Framework.Input;
 using osu.Framework.Input.Events;
 using osu.Framework.Platform;
-<<<<<<< HEAD
-using osu.Framework.Platform.Windows;
-=======
 using osu.Framework.Input.Handlers.Mouse;
->>>>>>> 5d17037c
 using osuTK;
 using osuTK.Graphics;
 
@@ -192,8 +188,6 @@
             setRelativeMode(false);
             setConfineMouseModeConfig(false);
             AddStep("Reset handlers", () => host.ResetInputHandlers());
-<<<<<<< HEAD
-=======
         }
 
         private void setCursorSensivityConfig(double sensitivity)
@@ -204,7 +198,6 @@
                 return;
 
             mouseHandler.Sensitivity.Value = sensitivity;
->>>>>>> 5d17037c
         }
 
         private void setRelativeMode(bool enabled)
