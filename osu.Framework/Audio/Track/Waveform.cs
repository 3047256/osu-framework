// Copyright (c) ppy Pty Ltd <contact@ppy.sh>. Licensed under the MIT Licence.
// See the LICENCE file in the repository root for full licence text.

#nullable disable

using System;
using System.Collections.Generic;
using System.IO;
using System.Threading;
using System.Threading.Tasks;
using JetBrains.Annotations;
using ManagedBass;
using osu.Framework.Utils;
using osu.Framework.Audio.Callbacks;
using osu.Framework.Extensions;
using osu.Framework.Logging;

namespace osu.Framework.Audio.Track
{
    /// <summary>
    /// Processes audio sample data such that it can then be consumed to generate waveform plots of the audio.
    /// </summary>
    public class Waveform : IDisposable
    {
        /// <summary>
        /// <see cref="Point"/>s are initially generated to a 1ms resolution to cover most use cases.
        /// </summary>
        private const float resolution = 0.001f;

        /// <summary>
        /// The data stream is iteratively decoded to provide this many points per iteration so as to not exceed BASS's internal buffer size.
        /// </summary>
        private const int points_per_iteration = 100000;

        /// <summary>
        /// FFT1024 gives ~40hz accuracy.
        /// </summary>
        private const DataFlags fft_samples = DataFlags.FFT1024;

        /// <summary>
        /// Number of bins generated by the FFT. Must correspond to <see cref="fft_samples"/>.
        /// </summary>
        private const int fft_bins = 512;

        /// <summary>
        /// Minimum frequency for low-range (bass) frequencies. Based on lower range of bass drum fallout.
        /// </summary>
        private const double low_min = 20;

        /// <summary>
        /// Minimum frequency for mid-range frequencies. Based on higher range of bass drum fallout.
        /// </summary>
        private const double mid_min = 100;

        /// <summary>
        /// Minimum frequency for high-range (treble) frequencies.
        /// </summary>
        private const double high_min = 2000;

        /// <summary>
        /// Maximum frequency for high-range (treble) frequencies. A sane value.
        /// </summary>
        private const double high_max = 12000;

        private int channels;
        private List<Point> points = new List<Point>();

        private readonly CancellationTokenSource cancelSource = new CancellationTokenSource();
        private readonly Task readTask;

        private FileCallbacks fileCallbacks;

        /// <summary>
        /// Constructs a new <see cref="Waveform"/> from provided audio data.
        /// </summary>
        /// <param name="data">The sample data stream. If null, an empty waveform is constructed.</param>
        public Waveform(Stream data)
        {
            if (data == null) return;

            readTask = Task.Run(() =>
            {
                // for the time being, this code cannot run if there is no bass device available.
<<<<<<< HEAD
                if (Bass.CurrentDevice <= 0)
=======
                if (Bass.CurrentDevice < 0)
>>>>>>> 582170ee
                {
                    Logger.Log("Failed to read waveform as no bass device is available.");
                    return;
                }

                fileCallbacks = new FileCallbacks(new DataStreamFileProcedures(data));

                int decodeStream = Bass.CreateStream(StreamSystem.NoBuffer, BassFlags.Decode | BassFlags.Float, fileCallbacks.Callbacks, fileCallbacks.Handle);

                try
                {
                    Bass.ChannelGetInfo(decodeStream, out ChannelInfo info);

                    long length = Bass.ChannelGetLength(decodeStream);

                    // Each "point" is generated from a number of samples, each sample contains a number of channels
                    int samplesPerPoint = (int)(info.Frequency * resolution * info.Channels);

                    int bytesPerPoint = samplesPerPoint * TrackBass.BYTES_PER_SAMPLE;

                    points.Capacity = (int)(length / bytesPerPoint);

                    // Each iteration pulls in several samples
                    int bytesPerIteration = bytesPerPoint * points_per_iteration;
                    float[] sampleBuffer = new float[bytesPerIteration / TrackBass.BYTES_PER_SAMPLE];

                    // Read sample data
                    while (length > 0)
                    {
                        length = Bass.ChannelGetData(decodeStream, sampleBuffer, bytesPerIteration);
                        int samplesRead = (int)(length / TrackBass.BYTES_PER_SAMPLE);

                        // Each point is composed of multiple samples
                        for (int i = 0; i < samplesRead; i += samplesPerPoint)
                        {
                            // Channels are interleaved in the sample data (data[0] -> channel0, data[1] -> channel1, data[2] -> channel0, etc)
                            // samplesPerPoint assumes this interleaving behaviour
                            var point = new Point(info.Channels);

                            for (int j = i; j < i + samplesPerPoint; j += info.Channels)
                            {
                                // Find the maximum amplitude for each channel in the point
                                for (int c = 0; c < info.Channels; c++)
                                    point.Amplitude[c] = Math.Max(point.Amplitude[c], Math.Abs(sampleBuffer[j + c]));
                            }

                            // BASS may provide unclipped samples, so clip them ourselves
                            for (int c = 0; c < info.Channels; c++)
                                point.Amplitude[c] = Math.Min(1, point.Amplitude[c]);

                            points.Add(point);
                        }
                    }

                    Bass.ChannelSetPosition(decodeStream, 0);
                    length = Bass.ChannelGetLength(decodeStream);

                    // Read FFT data
                    float[] bins = new float[fft_bins];
                    int currentPoint = 0;
                    long currentByte = 0;

                    while (length > 0)
                    {
                        length = Bass.ChannelGetData(decodeStream, bins, (int)fft_samples);
                        currentByte += length;

                        double lowIntensity = computeIntensity(info, bins, low_min, mid_min);
                        double midIntensity = computeIntensity(info, bins, mid_min, high_min);
                        double highIntensity = computeIntensity(info, bins, high_min, high_max);

                        // In general, the FFT function will read more data than the amount of data we have in one point
                        // so we'll be setting intensities for all points whose data fits into the amount read by the FFT
                        // We know that each data point required sampleDataPerPoint amount of data
                        for (; currentPoint < points.Count && currentPoint * bytesPerPoint < currentByte; currentPoint++)
                        {
                            points[currentPoint].LowIntensity = lowIntensity;
                            points[currentPoint].MidIntensity = midIntensity;
                            points[currentPoint].HighIntensity = highIntensity;
                        }
                    }

                    channels = info.Channels;
                }
                finally
                {
                    Bass.StreamFree(decodeStream);
                }
            }, cancelSource.Token);
        }

        private double computeIntensity(ChannelInfo info, float[] bins, double startFrequency, double endFrequency)
        {
            int startBin = (int)(fft_bins * 2 * startFrequency / info.Frequency);
            int endBin = (int)(fft_bins * 2 * endFrequency / info.Frequency);

            startBin = Math.Clamp(startBin, 0, bins.Length);
            endBin = Math.Clamp(endBin, 0, bins.Length);

            double value = 0;
            for (int i = startBin; i < endBin; i++)
                value += bins[i];
            return value;
        }

        /// <summary>
        /// Creates a new <see cref="Waveform"/> containing a specific number of data points by selecting the average value of each sampled group.
        /// </summary>
        /// <param name="pointCount">The number of points the resulting <see cref="Waveform"/> should contain.</param>
        /// <param name="cancellationToken">The token to cancel the task.</param>
        /// <returns>An async task for the generation of the <see cref="Waveform"/>.</returns>
        [ItemNotNull]
        public async Task<Waveform> GenerateResampledAsync(int pointCount, CancellationToken cancellationToken = default)
        {
            if (pointCount < 0) throw new ArgumentOutOfRangeException(nameof(pointCount));

            if (pointCount == 0 || readTask == null)
                return new Waveform(null);

            await readTask.ConfigureAwait(false);

            return await Task.Run(() =>
            {
                var generatedPoints = new List<Point>();
                float pointsPerGeneratedPoint = (float)points.Count / pointCount;

                // Determines at which width (relative to the resolution) our smoothing filter is truncated.
                // Should not effect overall appearance much, except when the value is too small.
                // A gaussian contains almost all its mass within its first 3 standard deviations,
                // so a factor of 3 is a very good choice here.
                const int kernel_width_factor = 3;

                int kernelWidth = (int)(pointsPerGeneratedPoint * kernel_width_factor) + 1;

                float[] filter = new float[kernelWidth + 1];

                for (int i = 0; i < filter.Length; ++i)
                {
                    if (cancellationToken.IsCancellationRequested)
                        return new Waveform(null);

                    filter[i] = (float)Blur.EvalGaussian(i, pointsPerGeneratedPoint);
                }

                // we're keeping two indices: one for the original (fractional!) point we're generating based on,
                // and one (integral) for the points we're going to be generating.
                // it's important to avoid adding by pointsPerGeneratedPoint in a loop, as floating-point errors can result in
                // drifting of the computed values in either direction - we multiply the generated index by pointsPerGeneratedPoint instead.
                float originalPointIndex = 0;
                int generatedPointIndex = 0;

                while (originalPointIndex < points.Count)
                {
                    if (cancellationToken.IsCancellationRequested)
                        return new Waveform(null);

                    int startIndex = (int)originalPointIndex - kernelWidth;
                    int endIndex = (int)originalPointIndex + kernelWidth;

                    var point = new Point(channels);
                    float totalWeight = 0;

                    for (int j = startIndex; j < endIndex; j++)
                    {
                        if (j < 0 || j >= points.Count) continue;

                        float weight = filter[Math.Abs(j - startIndex - kernelWidth)];
                        totalWeight += weight;

                        for (int c = 0; c < channels; c++)
                            point.Amplitude[c] += weight * points[j].Amplitude[c];
                        point.LowIntensity += weight * points[j].LowIntensity;
                        point.MidIntensity += weight * points[j].MidIntensity;
                        point.HighIntensity += weight * points[j].HighIntensity;
                    }

                    if (totalWeight > 0)
                    {
                        // Means
                        for (int c = 0; c < channels; c++)
                            point.Amplitude[c] /= totalWeight;
                        point.LowIntensity /= totalWeight;
                        point.MidIntensity /= totalWeight;
                        point.HighIntensity /= totalWeight;
                    }

                    generatedPoints.Add(point);

                    generatedPointIndex += 1;
                    originalPointIndex = generatedPointIndex * pointsPerGeneratedPoint;
                }

                return new Waveform(null)
                {
                    points = generatedPoints,
                    channels = channels
                };
            }, cancellationToken).ConfigureAwait(false);
        }

        /// <summary>
        /// Gets all the points represented by this <see cref="Waveform"/>.
        /// </summary>
        public List<Point> GetPoints() => GetPointsAsync().GetResultSafely();

        /// <summary>
        /// Gets all the points represented by this <see cref="Waveform"/>.
        /// </summary>
        public async Task<List<Point>> GetPointsAsync()
        {
            if (readTask == null)
                return points;

            await readTask.ConfigureAwait(false);

            return points;
        }

        /// <summary>
        /// Gets the number of channels represented by each <see cref="Point"/>.
        /// </summary>
        public int GetChannels()
        {
            readTask?.WaitSafely();

            return channels;
        }

        /// <summary>
        /// Gets the number of channels represented by each <see cref="Point"/>.
        /// </summary>
        public async Task<int> GetChannelsAsync()
        {
            if (readTask == null)
                return channels;

            await readTask.ConfigureAwait(false);

            return channels;
        }

        #region Disposal

        public void Dispose()
        {
            Dispose(true);
            GC.SuppressFinalize(this);
        }

        private bool isDisposed;

        protected virtual void Dispose(bool disposing)
        {
            if (isDisposed)
                return;

            isDisposed = true;

            cancelSource?.Cancel();
            cancelSource?.Dispose();
            points = null;

            fileCallbacks?.Dispose();
            fileCallbacks = null;
        }

        #endregion

        /// <summary>
        /// Represents a singular point of data in a <see cref="Waveform"/>.
        /// </summary>
        public class Point
        {
            /// <summary>
            /// An array of amplitudes, one for each channel.
            /// </summary>
            public readonly float[] Amplitude;

            /// <summary>
            /// Unnormalised total intensity of the low-range (bass) frequencies.
            /// </summary>
            public double LowIntensity;

            /// <summary>
            /// Unnormalised total intensity of the mid-range frequencies.
            /// </summary>
            public double MidIntensity;

            /// <summary>
            /// Unnormalised total intensity of the high-range (treble) frequencies.
            /// </summary>
            public double HighIntensity;

            /// <summary>
            /// Constructs a <see cref="Point"/>.
            /// </summary>
            /// <param name="channels">The number of channels that contain data.</param>
            public Point(int channels)
            {
                Amplitude = new float[channels];
            }
        }
    }
}<|MERGE_RESOLUTION|>--- conflicted
+++ resolved
@@ -81,11 +81,7 @@
             readTask = Task.Run(() =>
             {
                 // for the time being, this code cannot run if there is no bass device available.
-<<<<<<< HEAD
-                if (Bass.CurrentDevice <= 0)
-=======
                 if (Bass.CurrentDevice < 0)
->>>>>>> 582170ee
                 {
                     Logger.Log("Failed to read waveform as no bass device is available.");
                     return;
