--- conflicted
+++ resolved
@@ -21,132 +21,7 @@
             SDL.SDL_SetWindowFullscreen(SDLWindowHandle, (uint)SDL.SDL_bool.SDL_FALSE);
             SDL.SDL_RestoreWindow(SDLWindowHandle);
 
-<<<<<<< HEAD
-                case SDL.SDL_EventType.SDL_MOUSEWHEEL:
-                    handleMouseWheelEvent(e.wheel);
-                    break;
-
-                case SDL.SDL_EventType.SDL_JOYAXISMOTION:
-                    handleJoyAxisEvent(e.jaxis);
-                    break;
-
-                case SDL.SDL_EventType.SDL_JOYBALLMOTION:
-                    handleJoyBallEvent(e.jball);
-                    break;
-
-                case SDL.SDL_EventType.SDL_JOYHATMOTION:
-                    handleJoyHatEvent(e.jhat);
-                    break;
-
-                case SDL.SDL_EventType.SDL_JOYBUTTONDOWN:
-                case SDL.SDL_EventType.SDL_JOYBUTTONUP:
-                    handleJoyButtonEvent(e.jbutton);
-                    break;
-
-                case SDL.SDL_EventType.SDL_JOYDEVICEADDED:
-                case SDL.SDL_EventType.SDL_JOYDEVICEREMOVED:
-                    handleJoyDeviceEvent(e.jdevice);
-                    break;
-
-                case SDL.SDL_EventType.SDL_CONTROLLERAXISMOTION:
-                    handleControllerAxisEvent(e.caxis);
-                    break;
-
-                case SDL.SDL_EventType.SDL_CONTROLLERBUTTONDOWN:
-                case SDL.SDL_EventType.SDL_CONTROLLERBUTTONUP:
-                    handleControllerButtonEvent(e.cbutton);
-                    break;
-
-                case SDL.SDL_EventType.SDL_CONTROLLERDEVICEADDED:
-                case SDL.SDL_EventType.SDL_CONTROLLERDEVICEREMOVED:
-                case SDL.SDL_EventType.SDL_CONTROLLERDEVICEREMAPPED:
-                    handleControllerDeviceEvent(e.cdevice);
-                    break;
-
-                case SDL.SDL_EventType.SDL_FINGERDOWN:
-                case SDL.SDL_EventType.SDL_FINGERUP:
-                case SDL.SDL_EventType.SDL_FINGERMOTION:
-                    HandleTouchFingerEvent(e.tfinger);
-                    break;
-
-                case SDL.SDL_EventType.SDL_DROPFILE:
-                case SDL.SDL_EventType.SDL_DROPTEXT:
-                case SDL.SDL_EventType.SDL_DROPBEGIN:
-                case SDL.SDL_EventType.SDL_DROPCOMPLETE:
-                    handleDropEvent(e.drop);
-                    break;
-            }
-        }
-
-        // ReSharper disable once UnusedParameter.Local
-        private void handleQuitEvent(SDL.SDL_QuitEvent evtQuit) => ExitRequested?.Invoke();
-
-        #endregion
-
-        protected virtual IGraphicsBackend CreateGraphicsBackend() => new SDL2GraphicsBackend();
-
-        public void SetIconFromStream(Stream stream)
-        {
-            using (var ms = new MemoryStream())
-            {
-                stream.CopyTo(ms);
-                ms.Position = 0;
-
-                var imageInfo = Image.Identify(ms);
-
-                if (imageInfo != null)
-                    SetIconFromImage(Image.Load<Rgba32>(ms.GetBuffer()));
-                else if (IconGroup.TryParse(ms.GetBuffer(), out var iconGroup))
-                    SetIconFromGroup(iconGroup);
-            }
-        }
-
-        internal virtual void SetIconFromGroup(IconGroup iconGroup)
-        {
-            // LoadRawIcon returns raw PNG data if available, which avoids any Windows-specific pinvokes
-            byte[]? bytes = iconGroup.LoadRawIcon(default_icon_size, default_icon_size);
-            if (bytes == null)
-                return;
-
-            SetIconFromImage(Image.Load<Rgba32>(bytes));
-        }
-
-        internal virtual void SetIconFromImage(Image<Rgba32> iconImage) => setSDLIcon(iconImage);
-
-        #region Events
-
-        /// <summary>
-        /// Invoked once every window event loop.
-        /// </summary>
-        public event Action? Update;
-
-        /// <summary>
-        /// Invoked when the window close (X) button or another platform-native exit action has been pressed.
-        /// </summary>
-        public event Action? ExitRequested;
-
-        /// <summary>
-        /// Invoked when the window is about to close.
-        /// </summary>
-        public event Action? Exited;
-
-        /// <summary>
-        /// Invoked when the user drops a file into the window.
-        /// </summary>
-        public event Action<string>? DragDrop;
-
-        /// <summary>
-        /// Invoked on every SDL event before it's posted to the event queue.
-        /// </summary>
-        protected event Action<SDL.SDL_Event>? OnSDLEvent;
-
-        #endregion
-
-        public void Dispose()
-        {
-=======
             base.UpdateWindowStateAndSize(state, display, displayMode);
->>>>>>> 9f689c54
         }
     }
 }