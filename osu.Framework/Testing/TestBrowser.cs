--- conflicted
+++ resolved
@@ -454,7 +454,6 @@
 
             updateButtons();
 
-<<<<<<< HEAD
             var methods = newTest.GetType().GetMethods()
                                  .Where(m =>
                                      m.Name != nameof(TestScene.TestConstructor) &&
@@ -462,29 +461,13 @@
                                       m.GetCustomAttributes(typeof(TestCaseAttribute), false).Length > 0)
                                  ).ToArray();
 
-            var setUpMethods = new List<MethodInfo>();
-
-            foreach (var type in newTest.GetType().EnumerateBaseTypes())
-            {
-                setUpMethods.AddRange(type.GetMethods()
-                                          .Where(m => m.DeclaringType == type && m.Name != nameof(TestScene.SetUpTestForNUnit) && m.GetCustomAttributes(typeof(SetUpAttribute), false).Length > 0));
-            }
-
-            // To match NUnit, setup methods should be invoked from base classes before derived classes
-            setUpMethods.Reverse();
+            var setUpMethods = newTest.GetRunnableMethodsFor(typeof(SetUpAttribute));
 
             bool hadTestAttributeTest = false;
 
             string commonPrefix = methods.Select(m => m.Name).GetCommonPrefix();
 
             foreach (var m in methods)
-=======
-            var setUpMethods = newTest.GetRunnableMethodsFor(typeof(SetUpAttribute));
-
-            bool hadTestAttributeTest = false;
-
-            foreach (var m in newTest.GetType().GetMethods().Where(m => m.Name != nameof(TestScene.TestConstructor)))
->>>>>>> 9f91eca4
             {
                 var name = m.Name.Substring(commonPrefix.Length);
 
