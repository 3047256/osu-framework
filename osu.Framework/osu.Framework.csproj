﻿<Project Sdk="Microsoft.NET.Sdk">
  <PropertyGroup Label="Project">
    <TargetFrameworks>netcoreapp3.0;netstandard2.1</TargetFrameworks>
    <OutputType>Library</OutputType>
    <AllowUnsafeBlocks>true</AllowUnsafeBlocks>
    <AssemblyTitle>osu!framework</AssemblyTitle>
    <AssemblyName>osu.Framework</AssemblyName>
    <Description>A 2D application/game framework written with rhythm games in mind.</Description>
    <GenerateDocumentationFile>true</GenerateDocumentationFile>
    <NoWarn>1591</NoWarn>
    <DefineConstants>$(DefineConstants);JETBRAINS_ANNOTATIONS</DefineConstants>
  </PropertyGroup>
  <PropertyGroup Label="Nuget">
    <Title>osu!framework</Title>
    <PackageId>ppy.osu.Framework</PackageId>
    <PackageReleaseNotes>Automated release.</PackageReleaseNotes>
    <PackageTags>osu game framework</PackageTags>
  </PropertyGroup>
  <PropertyGroup Label="Sourcelink3" Condition=" '$(EnableSourceLink)' == 'true' ">
    <PublishRepositoryUrl>true</PublishRepositoryUrl>
    <AllowedOutputExtensionsInPackageBuildOutputFolder>$(AllowedOutputExtensionsInPackageBuildOutputFolder);.pdb</AllowedOutputExtensionsInPackageBuildOutputFolder>
  </PropertyGroup>
  <ItemGroup Label="Code Analysis">
    <AdditionalFiles Include="..\BannedSymbols.txt" />
  </ItemGroup>
  <ItemGroup Label="Package References">
    <PackageReference Include="Markdig" Version="0.18.0" />
    <PackageReference Include="FFmpeg.AutoGen" Version="4.2.0" />
    <PackageReference Include="Microsoft.CodeAnalysis.BannedApiAnalyzers" Version="2.9.8" PrivateAssets="All" />
    <PackageReference Include="Microsoft.Extensions.ObjectPool" Version="3.0.1" />
    <PackageReference Include="Microsoft.SourceLink.GitHub" Version="1.0.0" PrivateAssets="All" />
    <PackageReference Include="SharpFNT" Version="1.1.0" />
    <PackageReference Include="SixLabors.ImageSharp" Version="1.0.0-beta0007" />
    <PackageReference Include="Microsoft.CodeAnalysis.CSharp" Version="3.3.1" />
    <PackageReference Include="Microsoft.Diagnostics.Runtime" Version="1.1.57604" />
    <PackageReference Include="NUnit" Version="3.12.0" />
    <PackageReference Include="ManagedBass" Version="2.0.4" />
    <PackageReference Include="ManagedBass.Fx" Version="2.0.1" />
    <PackageReference Include="Newtonsoft.Json" Version="12.0.3" />
    <PackageReference Include="JetBrains.Annotations" Version="2019.1.3" />
    <PackageReference Include="ppy.osuTK.NS20" Version="1.0.115" />
<<<<<<< HEAD
    <PackageReference Include="Veldrid" Version="4.7.0" />
    <PackageReference Include="Veldrid.StartupUtilities" Version="4.7.0" />
=======
    <PackageReference Include="StbiSharp" Version="1.0.8" />
>>>>>>> f9cc9ab1
  </ItemGroup>
  <ItemGroup Condition="$(TargetFrameworkIdentifier) == '.NETCoreApp'">
    <!-- DO NOT use ProjectReference for native packaging project.
         See https://github.com/NuGet/Home/issues/4514 and https://github.com/dotnet/sdk/issues/765 . -->
    <PackageReference Include="ppy.osu.Framework.NativeLibs" Version="2019.1104.0" />
  </ItemGroup>
</Project><|MERGE_RESOLUTION|>--- conflicted
+++ resolved
@@ -39,12 +39,9 @@
     <PackageReference Include="Newtonsoft.Json" Version="12.0.3" />
     <PackageReference Include="JetBrains.Annotations" Version="2019.1.3" />
     <PackageReference Include="ppy.osuTK.NS20" Version="1.0.115" />
-<<<<<<< HEAD
     <PackageReference Include="Veldrid" Version="4.7.0" />
     <PackageReference Include="Veldrid.StartupUtilities" Version="4.7.0" />
-=======
     <PackageReference Include="StbiSharp" Version="1.0.8" />
->>>>>>> f9cc9ab1
   </ItemGroup>
   <ItemGroup Condition="$(TargetFrameworkIdentifier) == '.NETCoreApp'">
     <!-- DO NOT use ProjectReference for native packaging project.
