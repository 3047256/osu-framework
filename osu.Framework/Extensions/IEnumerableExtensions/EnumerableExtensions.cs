﻿// Copyright (c) 2007-2018 ppy Pty Ltd <contact@ppy.sh>.
// Licensed under the MIT Licence - https://raw.githubusercontent.com/ppy/osu-framework/master/LICENCE

using System;
using System.Collections.Generic;
using System.Linq;

namespace osu.Framework.Extensions.IEnumerableExtensions
{
    public static class EnumerableExtensions
    {
        /// <summary>
        /// Performs an action on all the items in an IEnumearble collection.
        /// </summary>
        /// <typeparam name="T">The type of the items stored in the collection.</typeparam>
        /// <param name="collection">The collection to iterate on.</param>
        /// <param name="action">The action to be performed.</param>
        public static void ForEach<T>(this IEnumerable<T> collection, Action<T> action)
        {
            if (collection == null) return;

            foreach (var item in collection)
                action(item);
        }

        /// <summary>
<<<<<<< HEAD
        /// Retrieves the value after a pivot from an <see cref="IEnumerable{T}"/>.
        /// </summary>
        /// <typeparam name="T">The type of the items stored in the collection.</typeparam>
        /// <param name="collection">The collection to iterate on.</param>
        /// <param name="current">The pivot value.</param>
        /// <returns></returns>
        public static T GetNext<T>(this IEnumerable<T> collection, T current)
        {
            return collection.SkipWhile(i => !i.Equals(current)).Skip(1).FirstOrDefault();
        }

        /// <summary>
        /// Retrieves the value before a pivot from an <see cref="IEnumerable{T}"/>.
        /// </summary>
        /// <typeparam name="T">The type of the items stored in the collection.</typeparam>
        /// <param name="collection">The collection to iterate on.</param>
        /// <param name="current">The pivot value.</param>
        /// <returns></returns>
        public static T GetPrevious<T>(this IEnumerable<T> collection, T current)
        {
            return collection.TakeWhile(i => !i.Equals(current)).LastOrDefault();
=======
        /// Wraps this object instance into an <see cref="IEnumerable{T}"/>
        /// consisting of a single item.
        /// </summary>
        /// <typeparam name="T">The type of the object.</typeparam>
        /// <param name="item">The instance that will be wrapped.</param>
        /// <returns> An <see cref="IEnumerable{T}"/> consisting of a single item.</returns>
        public static IEnumerable<T> Yield<T>(this T item)
        {
            yield return item;
>>>>>>> 78cb335c
        }
    }
}<|MERGE_RESOLUTION|>--- conflicted
+++ resolved
@@ -24,7 +24,18 @@
         }
 
         /// <summary>
-<<<<<<< HEAD
+        /// Wraps this object instance into an <see cref="IEnumerable{T}"/>
+        /// consisting of a single item.
+        /// </summary>
+        /// <typeparam name="T">The type of the object.</typeparam>
+        /// <param name="item">The instance that will be wrapped.</param>
+        /// <returns> An <see cref="IEnumerable{T}"/> consisting of a single item.</returns>
+        public static IEnumerable<T> Yield<T>(this T item)
+        {
+            yield return item;
+        }
+
+        /// <summary>
         /// Retrieves the value after a pivot from an <see cref="IEnumerable{T}"/>.
         /// </summary>
         /// <typeparam name="T">The type of the items stored in the collection.</typeparam>
@@ -46,17 +57,6 @@
         public static T GetPrevious<T>(this IEnumerable<T> collection, T current)
         {
             return collection.TakeWhile(i => !i.Equals(current)).LastOrDefault();
-=======
-        /// Wraps this object instance into an <see cref="IEnumerable{T}"/>
-        /// consisting of a single item.
-        /// </summary>
-        /// <typeparam name="T">The type of the object.</typeparam>
-        /// <param name="item">The instance that will be wrapped.</param>
-        /// <returns> An <see cref="IEnumerable{T}"/> consisting of a single item.</returns>
-        public static IEnumerable<T> Yield<T>(this T item)
-        {
-            yield return item;
->>>>>>> 78cb335c
         }
     }
 }