<<<<<<< HEAD
﻿// Copyright (c) 2007-2018 ppy Pty Ltd <contact@ppy.sh>.
// Licensed under the MIT Licence - https://raw.githubusercontent.com/ppy/osu-framework/master/LICENCE

using System;
using osu.Framework.Graphics.OpenGL.Vertices;
using osu.Framework.Graphics.Primitives;

namespace osu.Framework.Graphics
{
    public class ProxyDrawable : Drawable
    {
        private readonly DrawNode[] proxiedDrawNodes;
        private readonly ulong[] drawNodeValidationIds = new ulong[3];

        internal ProxyDrawable(Drawable original, DrawNode[] drawNodes)
        {
            Original = original;
            proxiedDrawNodes = drawNodes;
        }

        internal override ProxyDrawable CreateProxyInternal() => new ProxyDrawable(this, proxiedDrawNodes);

        internal override void ValidateProxyDrawNode(int treeIndex, ulong frame)
        {
            if (HasProxy)
            {
                // Proxy of a proxy - forward drawnode to the new proxy
                base.ValidateProxyDrawNode(treeIndex, frame);
                return;
            }

            drawNodeValidationIds[treeIndex] = frame;
        }

        protected override DrawNode CreateDrawNode() => new ProxyDrawNode(this);

        internal override DrawNode GenerateDrawNodeSubtree(ulong frame, int treeIndex)
        {
            var node = (ProxyDrawNode)base.GenerateDrawNodeSubtree(frame, treeIndex);

            node.DrawNodeIndex = treeIndex;
            node.FrameCount = frame;

            return node;
        }

        internal sealed override Drawable Original { get; }

        public override bool RemoveWhenNotAlive => base.RemoveWhenNotAlive && Original.RemoveWhenNotAlive;

        protected internal override bool ShouldBeAlive => base.ShouldBeAlive && Original.ShouldBeAlive;

        // We do not want to receive updates. That is the business of the original drawable.
        public override bool IsPresent => false;

        public override bool UpdateSubTreeMasking(Drawable source, RectangleF maskingBounds) => Original.UpdateSubTreeMasking(this, maskingBounds);

        private class ProxyDrawNode : DrawNode
        {
            /// <summary>
            /// The index of the original draw node to draw.
            /// </summary>
            public int DrawNodeIndex;

            /// <summary>
            /// The current draw frame index.
            /// If this differs from the frame index of the original draw node, the original drawable will have not been drawn this frame.
            /// </summary>
            public ulong FrameCount;

            private readonly ProxyDrawable proxyDrawable;

            public ProxyDrawNode(ProxyDrawable proxyDrawable)
            {
                this.proxyDrawable = proxyDrawable;
            }

            public override void Draw(Action<TexturedVertex2D> vertexAction)
            {
                var target = proxyDrawable.proxiedDrawNodes[DrawNodeIndex];
                if (target == null)
                    return;

                if (proxyDrawable.drawNodeValidationIds[DrawNodeIndex] != FrameCount)
                    return;

                target.Draw(vertexAction);
            }
        }
    }
}
=======
﻿// Copyright (c) 2007-2018 ppy Pty Ltd <contact@ppy.sh>.
// Licensed under the MIT Licence - https://raw.githubusercontent.com/ppy/osu-framework/master/LICENCE

using osu.Framework.Graphics.Primitives;

namespace osu.Framework.Graphics
{
    public class ProxyDrawable : Drawable
    {
        public ProxyDrawable(Drawable original)
        {
            Original = original;
        }

        internal sealed override Drawable Original { get; }

        public override bool RemoveWhenNotAlive => base.RemoveWhenNotAlive && Original.RemoveWhenNotAlive;

        protected internal override bool ShouldBeAlive => base.ShouldBeAlive && Original.ShouldBeAlive;

        // We do not want to receive updates. That is the business
        // of the original drawable.
        public override bool IsPresent => false;

        public override bool UpdateSubTreeMasking(Drawable source, RectangleF maskingBounds) => Original.UpdateSubTreeMasking(this, maskingBounds);
    }
}
>>>>>>> b210a4bd
<|MERGE_RESOLUTION|>--- conflicted
+++ resolved
@@ -1,4 +1,3 @@
-<<<<<<< HEAD
 ﻿// Copyright (c) 2007-2018 ppy Pty Ltd <contact@ppy.sh>.
 // Licensed under the MIT Licence - https://raw.githubusercontent.com/ppy/osu-framework/master/LICENCE
 
@@ -89,33 +88,4 @@
             }
         }
     }
-}
-=======
-﻿// Copyright (c) 2007-2018 ppy Pty Ltd <contact@ppy.sh>.
-// Licensed under the MIT Licence - https://raw.githubusercontent.com/ppy/osu-framework/master/LICENCE
-
-using osu.Framework.Graphics.Primitives;
-
-namespace osu.Framework.Graphics
-{
-    public class ProxyDrawable : Drawable
-    {
-        public ProxyDrawable(Drawable original)
-        {
-            Original = original;
-        }
-
-        internal sealed override Drawable Original { get; }
-
-        public override bool RemoveWhenNotAlive => base.RemoveWhenNotAlive && Original.RemoveWhenNotAlive;
-
-        protected internal override bool ShouldBeAlive => base.ShouldBeAlive && Original.ShouldBeAlive;
-
-        // We do not want to receive updates. That is the business
-        // of the original drawable.
-        public override bool IsPresent => false;
-
-        public override bool UpdateSubTreeMasking(Drawable source, RectangleF maskingBounds) => Original.UpdateSubTreeMasking(this, maskingBounds);
-    }
-}
->>>>>>> b210a4bd
+}