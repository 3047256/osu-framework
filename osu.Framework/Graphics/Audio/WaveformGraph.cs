﻿// Copyright (c) ppy Pty Ltd <contact@ppy.sh>. Licensed under the MIT Licence.
// See the LICENCE file in the repository root for full licence text.

using System;
using System.Collections.Generic;
using System.Linq;
using System.Threading;
using osu.Framework.Allocation;
using osu.Framework.Audio.Track;
using osu.Framework.Graphics.Batches;
using osu.Framework.Graphics.OpenGL.Vertices;
using osu.Framework.Graphics.Primitives;
using osu.Framework.Graphics.Shaders;
using osu.Framework.Graphics.Textures;
using osuTK;
using osu.Framework.Graphics.OpenGL;
using osu.Framework.MathUtils;
using osu.Framework.Threading;
using osuTK.Graphics;
using RectangleF = osu.Framework.Graphics.Primitives.RectangleF;

namespace osu.Framework.Graphics.Audio
{
    /// <summary>
    /// Visualises the waveform for an audio stream.
    /// </summary>
    public class WaveformGraph : Drawable
    {
        private IShader shader;
        private readonly Texture texture;

        public WaveformGraph()
        {
            texture = Texture.WhitePixel;
        }

        [BackgroundDependencyLoader]
        private void load(ShaderManager shaders)
        {
            shader = shaders.Load(VertexShaderDescriptor.TEXTURE_2, FragmentShaderDescriptor.TEXTURE_ROUNDED);
        }

        private float resolution = 1;

        /// <summary>
        /// Gets or sets the amount of <see cref="WaveformPoint"/>'s displayed relative to <see cref="WaveformGraph.DrawWidth"/>.
        /// </summary>
        public float Resolution
        {
            get => resolution;
            set
            {
                if (value < 0)
                    throw new ArgumentOutOfRangeException(nameof(value));

                if (resolution == value)
                    return;
                resolution = value;
                generate();
            }
        }

        private Waveform waveform;

        /// <summary>
        /// The <see cref="Framework.Audio.Track.Waveform"/> to display.
        /// </summary>
        public Waveform Waveform
        {
            get => waveform;
            set
            {
                if (waveform == value)
                    return;

                waveform = value;
                generate();
            }
        }

        private Color4? lowColour;

        /// <summary>
        /// The colour which low-range frequencies should be colourised with.
        /// May be null for this frequency range to not be colourised.
        /// </summary>
        public Color4? LowColour
        {
            get => lowColour;
            set
            {
                if (lowColour == value)
                    return;
                lowColour = value;

                Invalidate(Invalidation.DrawNode);
            }
        }

        private Color4? midColour;

        /// <summary>
        /// The colour which mid-range frequencies should be colourised with.
        /// May be null for this frequency range to not be colourised.
        /// </summary>
        public Color4? MidColour
        {
            get => midColour;
            set
            {
                if (midColour == value)
                    return;
                midColour = value;

                Invalidate(Invalidation.DrawNode);
            }
        }

        private Color4? highColour;

        /// <summary>
        /// The colour which high-range frequencies should be colourised with.
        /// May be null for this frequency range to not be colourised.
        /// </summary>
        public Color4? HighColour
        {
            get => highColour;
            set
            {
                if (highColour == value)
                    return;
                highColour = value;

                Invalidate(Invalidation.DrawNode);
            }
        }

        public override bool Invalidate(Invalidation invalidation = Invalidation.All, Drawable source = null, bool shallPropagate = true)
        {
            var result = base.Invalidate(invalidation, source, shallPropagate);

            if ((invalidation & Invalidation.RequiredParentSizeToFit) > 0)
                generate();

            return result;
        }

        private CancellationTokenSource cancelSource = new CancellationTokenSource();
        private ScheduledDelegate scheduledGenerate;

        private Waveform generatedWaveform;

        private void generate()
        {
            scheduledGenerate?.Cancel();
            cancelGeneration();

            if (Waveform == null)
                return;

            scheduledGenerate = Schedule(() =>
            {
                cancelSource = new CancellationTokenSource();
                var token = cancelSource.Token;

                Waveform.GenerateResampledAsync((int)Math.Max(0, Math.Ceiling(DrawWidth * Scale.X) * Resolution), token).ContinueWith(w =>
                {
                    generatedWaveform = w.Result;
                    Schedule(() => Invalidate(Invalidation.DrawNode));
                }, token);
            });
        }

        private void cancelGeneration()
        {
            cancelSource?.Cancel();
            cancelSource?.Dispose();
            cancelSource = null;
        }

        protected override DrawNode CreateDrawNode() => new WaveformDrawNode(this);

        protected override void Dispose(bool isDisposing)
        {
            base.Dispose(isDisposing);
            cancelGeneration();
        }

        private class WaveformDrawNode : DrawNode
        {
            private IShader shader;
            private Texture texture;

            private IReadOnlyList<WaveformPoint> points;

            private Vector2 drawSize;
            private int channels;

            private Color4 lowColour;
            private Color4 midColour;
            private Color4 highColour;

            private double highMax;
            private double midMax;
            private double lowMax;

            protected new WaveformGraph Source => (WaveformGraph)base.Source;

            public WaveformDrawNode(WaveformGraph source)
                : base(source)
            {
            }

            public override void ApplyState()
            {
                base.ApplyState();

                shader = Source.shader;
                texture = Source.texture;
                drawSize = Source.DrawSize;
                points = Source.generatedWaveform?.GetPoints();
                channels = Source.generatedWaveform?.GetChannels() ?? 0;
                lowColour = Source.lowColour ?? DrawColourInfo.Colour;
                midColour = Source.midColour ?? DrawColourInfo.Colour;
                highColour = Source.highColour ?? DrawColourInfo.Colour;

                if (points?.Any() == true)
                {
                    highMax = points.Max(p => p.HighIntensity);
                    midMax = points.Max(p => p.MidIntensity);
                    lowMax = points.Max(p => p.LowIntensity);
                }
            }

            private readonly QuadBatch<TexturedVertex2D> vertexBatch = new QuadBatch<TexturedVertex2D>(1000, 10);

            public override void Draw(Action<TexturedVertex2D> vertexAction)
            {
                base.Draw(vertexAction);

                if (texture?.Available != true || points == null || points.Count == 0)
                    return;

                shader.Bind();
                texture.TextureGL.Bind();

                Vector2 localInflationAmount = new Vector2(0, 1) * DrawInfo.MatrixInverse.ExtractScale().Xy;

                // We're dealing with a _large_ number of points, so we need to optimise the quadToDraw * drawInfo.Matrix multiplications below
                // for points that are going to be masked out anyway. This allows for higher resolution graphs at larger scales with virtually no performance loss.
                // Since the points are generated in the local coordinate space, we need to convert the screen space masking quad coordinates into the local coordinate space
                RectangleF localMaskingRectangle = (Quad.FromRectangle(GLWrapper.CurrentMaskingInfo.ScreenSpaceAABB) * DrawInfo.MatrixInverse).AABBFloat;

                float separation = drawSize.X / (points.Count - 1);

                for (int i = 0; i < points.Count - 1; i++)
                {
                    float leftX = i * separation;
                    float rightX = (i + 1) * separation;

                    if (rightX < localMaskingRectangle.Left)
                        continue;
                    if (leftX > localMaskingRectangle.Right)
                        break; // X is always increasing

                    Color4 colour = DrawColourInfo.Colour;

                    // colouring is applied in the order of interest to a viewer.
                    colour = Interpolation.ValueAt(points[i].MidIntensity / midMax, colour, midColour, 0, 1);
                    // high end (cymbal) can help find beat, so give it priority over mids.
                    colour = Interpolation.ValueAt(points[i].HighIntensity / highMax, colour, highColour, 0, 1);
                    // low end (bass drum) is generally the best visual aid for beat matching, so give it priority over high/mid.
                    colour = Interpolation.ValueAt(points[i].LowIntensity / lowMax, colour, lowColour, 0, 1);

                    Quad quadToDraw;

                    switch (channels)
                    {
                        default:
                        case 2:
                            {
                                float height = drawSize.Y / 2;
                                quadToDraw = new Quad(
                                    new Vector2(leftX, height - points[i].Amplitude[0] * height),
                                    new Vector2(rightX, height - points[i + 1].Amplitude[0] * height),
                                    new Vector2(leftX, height + points[i].Amplitude[1] * height),
                                    new Vector2(rightX, height + points[i + 1].Amplitude[1] * height)
                                );
                            }
                            break;
                        case 1:
                            {
                                quadToDraw = new Quad(
                                    new Vector2(leftX, drawSize.Y - points[i].Amplitude[0] * drawSize.Y),
                                    new Vector2(rightX, drawSize.Y - points[i + 1].Amplitude[0] * drawSize.Y),
                                    new Vector2(leftX, drawSize.Y),
                                    new Vector2(rightX, drawSize.Y)
                                );
                                break;
                            }
                    }

                    quadToDraw *= DrawInfo.Matrix;
<<<<<<< HEAD
                    Texture.DrawQuad(quadToDraw, Depth, colour, null, vertexBatch.AddAction, Vector2.Divide(localInflationAmount, quadToDraw.Size));
=======
                    texture.DrawQuad(quadToDraw, colour, null, vertexBatch.AddAction, Vector2.Divide(localInflationAmount, quadToDraw.Size));
>>>>>>> 65846f37
                }

                shader.Unbind();
            }

            protected override void Dispose(bool isDisposing)
            {
                base.Dispose(isDisposing);

                vertexBatch.Dispose();
            }
        }
    }
}<|MERGE_RESOLUTION|>--- conflicted
+++ resolved
@@ -301,11 +301,7 @@
                     }
 
                     quadToDraw *= DrawInfo.Matrix;
-<<<<<<< HEAD
-                    Texture.DrawQuad(quadToDraw, Depth, colour, null, vertexBatch.AddAction, Vector2.Divide(localInflationAmount, quadToDraw.Size));
-=======
-                    texture.DrawQuad(quadToDraw, colour, null, vertexBatch.AddAction, Vector2.Divide(localInflationAmount, quadToDraw.Size));
->>>>>>> 65846f37
+                    texture.DrawQuad(quadToDraw, Depth, colour, null, vertexBatch.AddAction, Vector2.Divide(localInflationAmount, quadToDraw.Size));
                 }
 
                 shader.Unbind();
